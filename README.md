--- conflicted
+++ resolved
@@ -1,12 +1,9 @@
 # BetaHub Bug Reporter Plugin
 
-Welcome to the BetaHub Bug Reporter Plugin for Unity! This plugin simplifies in-game bug reporting by allowing players to submit issues directly from your game. With powerful features like video recording, log collection, and AI-assisted tagging, it streamlines your debugging process and enhances your game's quality.
+An easy in-game bug reporting plugin for Unity with video recording and log collection.
 
 https://github.com/betahub-io/unity-plugin/assets/113201/b01f372c-c3ac-4f49-8b38-e892db873adf
 
-<<<<<<< HEAD
-## Key Features
-=======
 ## QuickStart Demo
 
 This plugin is ready for immediate testing. The included configuration (project ID and token) points to a public **demo project on BetaHub**:
@@ -26,33 +23,28 @@
 For continued use and more extensive testing, we strongly recommend creating your own BetaHub project. **Free BetaHub accounts do not enforce hard limits** on the number of bug reports, making them suitable for active development and testing.
 
 ## Features
->>>>>>> 71cf9601
 
-- **Effortless Bug Submission**: Report bugs using an intuitive in-game form that only requires a description and steps to reproduce—our AI automatically generates titles, priorities, and tags.
-- **Video Capture**: Automatically record and attach videos of bugs as they happen in-game.
-- **Comprehensive Logging**: Collect and include Unity logs by default, with the option to add custom logs to your reports.
-- **Instant Screenshots**: Capture and attach a screenshot of the game with every bug report.
-- **Ready-to-Use Example**: Get started quickly with a fully functional example scene included in the plugin.
-- **Fully Customizable**: Adjust the form’s fields and appearance to match your game’s needs and style.
+- **In-game bug submission form**: Easily submit bugs with a form that only asks for a description and steps to reproduce. Titles, priority, and tags are handled by BetaHub's AI algorithms.
+- **Video recording**: Record a video of the bug happening in-game. The video is automatically recorded and attached to the bug report.
+- **Log collection**: Collect logs from the game and attach them to the bug report. By default, Unity logs are collected, but you can also add custom logs.
+- **Screenshot of the game**: A screenshot of the game is automatically attached to the bug report when the user submits a bug.
+- **Working Example Scene**: The plugin comes with a working example scene that demonstrates how to use the plugin, serving as a good starting point for your implementation.
+- **Customizable**: Customize the bug submission form to ask for more information or to change the look and feel of the form.
 
-## System Requirements
+## Requirements
 
 - Unity 2021.3 or later
-- A BetaHub free account ([sign up here](https://www.betahub.io))
-- Supported platforms: Windows, macOS, or Linux
-- Active internet connection
-- An existing Unity game project
-- At least one bug to test the reporting process
-- A player to interact with the game
+- BetaHub account (sign up at [betahub.io](https://www.betahub.io))
+- Windows, macOS, or Linux
+- Internet connection
+- A living, breathing game project
+- A bug or two to report
+- A human being to play the game
 
-## Installation and Setup
+## Installation
 
-Get up and running with our **[official documentation](https://www.betahub.io/docs/integration-guides/)**. It provides detailed, step-by-step instructions to install and configure the plugin in your Unity project.
+The installation and setup documentation is available [here](https://www.betahub.io/docs/integration-guides/).
 
-## Need Help?
+## Support
 
-<<<<<<< HEAD
-Join our **[Discord community](https://discord.gg/g2wpRtG)** to connect with other users, ask questions, share feedback, or suggest new features. We’re here to support you!
-=======
 Join our [Discord server](https://discord.gg/g2wpRtG) for support, feedback, and feature requests.
->>>>>>> 71cf9601
